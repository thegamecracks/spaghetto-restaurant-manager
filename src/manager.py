--- conflicted
+++ resolved
@@ -43,7 +43,8 @@
         This is intended for the CLI."""
         business = self.business
         if business.balance is None:
-            pass
+            business.balance = input_money(
+                "What is your business's current balance? $")
 
         if business.employee_count is None:
             business.employee_count = input_integer(
@@ -133,8 +134,6 @@
             'Usage: ?[cmd/topic]'
         )
 
-<<<<<<< HEAD
-=======
     def postcmd(self, stop, line):
         """Called after a command dispatch is finished.
         Prints a message if the business's balance is negative."""
@@ -144,7 +143,6 @@
                   f'({utils.format_dollars(balance)})')
         return stop
 
->>>>>>> a1563af5
 
 class ManagerCLISubCMDBase(ManagerCLIBase):
     def do_back(self, arg):
@@ -155,13 +153,8 @@
 class ManagerCLIMain(ManagerCLIBase):
     def do_balance(self, arg):
         """Display your business's balance."""
-<<<<<<< HEAD
-        balance = Business.balance
-        print(f"Your business's balance is {utils.format_cents(balance)}.")
-=======
         balance = self.manager.business.balance
         print(f"Your business's balance is {utils.format_dollars(balance)}.")
->>>>>>> a1563af5
 
     def do_exit(self, arg):
         """Exit the program. This automatically saves your data."""
