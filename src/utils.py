import decimal

__all__ = [
    'case_preserving_replace', 'format_cents', 'format_date', 'format_dollars',
    'format_weeks', 'fuzzy_match_word', 'human_join', 'parse_cents',
    'parse_decimal', 'parse_dollars', 'plural', 'round_dollars'
]


def case_preserving_replace(text, target, replacement, count=None):
    """A variant of str.replace that retains casing."""
    i = text.find(target)
    while i != -1 and (count is None or count > 0):
        capitalized = [c.isupper() for c in text[i:i + len(target)]]
        capitalized.extend([None for _ in range(
            len(replacement) - len(capitalized))])
        replacement = ''.join([
            char.upper() if capital else char
            for char, capital in zip(replacement, capitalized)
        ])
        text = text.replace(target, replacement, 1)
        i = text.find(target)
        if count is not None:
            count -= 1
    return text


def format_cents(cents: int):
    sign = '-' if cents < 0 else ''
    return '{}${}.{:02d}'.format(sign, abs(cents) // 100, abs(cents) % 100)


def format_date(week: int) -> str:
    """Format a week or date as "Y1 M1 W1"."""
    month = week // 4 % 12
    year = week // 48
    week %= 4

    return f'Y{year + 1} M{month + 1} W{week + 1}'


def format_dollars(dollars: decimal.Decimal):
    dollars = round_dollars(dollars)
    sign = '-' if dollars < 0 else ''
    dollar_part = abs(int(dollars))
    cent_part = abs(int(dollars % 1 * 100))
    return '{}${}.{:02d}'.format(sign, dollar_part, cent_part)


def format_weeks(weeks: int) -> str:
    """Format a number of weeks into a human-readable string."""
    if weeks == 0:
        # NOTE: Unnecessary edge case but main purpose of this is a type check
        return '0 weeks'

    in_past = weeks < 0
    years, weeks = divmod(weeks, 48)
    months, weeks = divmod(weeks, 4)

    s = []
    if years:
        s.append(f"{years:,} {plural('year', years)}")
    if months:
        s.append(f"{months:,} {plural('month', months)}")
    if weeks or not s:
        s.append(f"{weeks:,} {plural('week', weeks)}")

    return human_join(s)


def fuzzy_match_word(s: str, choices: list, return_possible=False) -> str:
    """Matches a string to given choices by token (case-insensitive).

    Args:
        s (str)
        choices (Iterable[str])
        return_possible (bool): If this is True and there are multiple matches,
            a list of those matches will be returned.

    Returns:
        None: Returned if there are multiple matches and
              `return_possible` is False.
        str
        List[str]: Returned if there are multiple matches and
                   `return_possible` is True.

    """
    possible = list(choices) if not isinstance(choices, list) else choices
    possible_lower = [s.lower() for s in possible]

    # See if the phrase already exists
    try:
        i = possible_lower.index(s.lower())
        return possible[i]
    except ValueError:
        pass

    length = len(s)
    for word in s.lower().split():
        new = []

        for p, pl in zip(possible, possible_lower):
            if word in pl:
                new.append(p)

        possible = new

        count = len(possible)
        if count == 0:
            return
        elif count == 1:
            return possible[0]

        possible_lower = [s.lower() for s in possible]

    return possible if return_possible and possible else None


def human_join(items: list) -> str:
    """Join a list of items in a human-readable representation."""
    if len(items) > 2:
        return ', '.join([str(s) for s in items[:-1]]) + f', and {items[-1]}'
    elif len(items) == 2:
        return f'{items[0]} and {items[1]}'
    else:
        return ', '.join([str(s) for s in items])


def parse_cents(s: str) -> int:
    """Parse a decimal number into cents.

    Returns:
        int

    Raises:
        ValueError

    """
    whole, rational = parse_decimal(s)
    if rational >= 100:
        raise ValueError('Cannot exceed decimal precision of 2 '
                         '(over 99 cents)')
    cents = whole * 100 + rational
    return cents


def parse_decimal(s: str, empty_allowed=False) -> tuple:
    """Parse a decimal number into its whole and decimal parts.

    Args:
        s (str)
        empty_allowed (bool): If False, a ValueError is thrown
            if the string after cleaning is empty.

    Returns:
        Tuple[int, int]

    Raises:
        ValueError

    """
    s = s.replace(',', '').strip()
    if not s:
        raise ValueError('String is empty')
    # Find the decimal point (and assert there aren't multiple points)
    point = s.find('.')
    if point == -1:
        point = len(s)
    elif s.count('.') > 1:
        raise ValueError('Too many decimal points')

    # Separate the whole and decimal part ("3", "14"),
    whole, decimal = s[:point], s[point+1:]
    whole = whole if whole else 0
    decimal = decimal if decimal else 0

    # Parse into integers and return them as a tuple
    return int(whole), int(decimal)


<<<<<<< HEAD
def parse_dollars(s: str) -> decimal.Decimal:
    """Parse a decimal number into Decimal."""
    s = s.lstrip('$')
    whole, rational = parse_decimal(s)
    if rational >= 100:
        raise ValueError('Cannot exceed decimal precision of 2 '
                         '(over 99 cents)')
    # Pad with trailing zeros
    return decimal.Decimal(f'{whole}.{rational:<02d}')
=======
def parse_dollars(s: str, round_to_cent=True) -> decimal.Decimal:
    """Parse a decimal number into Decimal.

    This strips leading dollar signs before converting.

    Args:
        s (str)
        round_to_cent (bool): If True, the returned decimal will be
            rounded to the nearest cent.

    Returns:
        decimal.Decimal

    Raises:
        ValueError

    """
    s = s.lstrip('$')
    try:
        d = decimal.Decimal(s)
    except decimal.InvalidOperation as e:
        raise ValueError('Syntax error in dollar input') from e
    return round_dollars(d) if round_to_cent else d
>>>>>>> 62726594


def plural(s: str, n: int = 2, plural_version=None):
    """Pluralize a word using general rules.
    Reference:
        https://www.grammarly.com/blog/plural-nouns/

    """
    if n == 1:
        return s
    elif plural_version is not None:
        return plural_version

    vowels = frozenset('aeiou')
    fully_upper = s.isupper()
    if fully_upper:
        uppercases = [True for _ in s]
    else:
        uppercases = [c.isupper() for c in s]
    caseless = s.lower()

    suffix = 's'
    if caseless.endswith(('s', 'ss', 'sh', 'ch', 'x', 'z', 'o')):
        suffix = 'es'
    # elif caseless.endswith(('f', 'fe')):
    #     s = s[:-2] if caseless.endswith('fe') else s[:-1]
    #     s += 've'
    #     suffix = 's'
    elif caseless.endswith('y'):
        if caseless[-2] in vowels:
            suffix = 's'
        else:
            s = s[:-1]
            suffix = 'ies'
    elif caseless.endswith('us'):
        s = s[:-2]
        suffix = 'i'
    elif caseless.endswith('is'):
        s = s[:-2]
        suffix = 'es'
    elif caseless.endswith('on'):
        s = s[:-2]
        suffix = 'a'

    rough_join = s + suffix

    uppercases.extend([True if fully_upper else False
                       for _ in range(len(rough_join) - len(uppercases))])

    chars = []
    for c, uppercase in zip(rough_join, uppercases):
        chars.append(c.upper() if uppercase else c)

    return ''.join(chars)


def round_dollars(d) -> decimal.Decimal:
    """Round a number-like object to the nearest cent."""
    cent = decimal.Decimal('0.01')
    return decimal.Decimal(d).quantize(cent, rounding=decimal.ROUND_HALF_UP)
<|MERGE_RESOLUTION|>--- conflicted
+++ resolved
@@ -1,275 +1,263 @@
-import decimal
-
-__all__ = [
-    'case_preserving_replace', 'format_cents', 'format_date', 'format_dollars',
-    'format_weeks', 'fuzzy_match_word', 'human_join', 'parse_cents',
-    'parse_decimal', 'parse_dollars', 'plural', 'round_dollars'
-]
-
-
-def case_preserving_replace(text, target, replacement, count=None):
-    """A variant of str.replace that retains casing."""
-    i = text.find(target)
-    while i != -1 and (count is None or count > 0):
-        capitalized = [c.isupper() for c in text[i:i + len(target)]]
-        capitalized.extend([None for _ in range(
-            len(replacement) - len(capitalized))])
-        replacement = ''.join([
-            char.upper() if capital else char
-            for char, capital in zip(replacement, capitalized)
-        ])
-        text = text.replace(target, replacement, 1)
-        i = text.find(target)
-        if count is not None:
-            count -= 1
-    return text
-
-
-def format_cents(cents: int):
-    sign = '-' if cents < 0 else ''
-    return '{}${}.{:02d}'.format(sign, abs(cents) // 100, abs(cents) % 100)
-
-
-def format_date(week: int) -> str:
-    """Format a week or date as "Y1 M1 W1"."""
-    month = week // 4 % 12
-    year = week // 48
-    week %= 4
-
-    return f'Y{year + 1} M{month + 1} W{week + 1}'
-
-
-def format_dollars(dollars: decimal.Decimal):
-    dollars = round_dollars(dollars)
-    sign = '-' if dollars < 0 else ''
-    dollar_part = abs(int(dollars))
-    cent_part = abs(int(dollars % 1 * 100))
-    return '{}${}.{:02d}'.format(sign, dollar_part, cent_part)
-
-
-def format_weeks(weeks: int) -> str:
-    """Format a number of weeks into a human-readable string."""
-    if weeks == 0:
-        # NOTE: Unnecessary edge case but main purpose of this is a type check
-        return '0 weeks'
-
-    in_past = weeks < 0
-    years, weeks = divmod(weeks, 48)
-    months, weeks = divmod(weeks, 4)
-
-    s = []
-    if years:
-        s.append(f"{years:,} {plural('year', years)}")
-    if months:
-        s.append(f"{months:,} {plural('month', months)}")
-    if weeks or not s:
-        s.append(f"{weeks:,} {plural('week', weeks)}")
-
-    return human_join(s)
-
-
-def fuzzy_match_word(s: str, choices: list, return_possible=False) -> str:
-    """Matches a string to given choices by token (case-insensitive).
-
-    Args:
-        s (str)
-        choices (Iterable[str])
-        return_possible (bool): If this is True and there are multiple matches,
-            a list of those matches will be returned.
-
-    Returns:
-        None: Returned if there are multiple matches and
-              `return_possible` is False.
-        str
-        List[str]: Returned if there are multiple matches and
-                   `return_possible` is True.
-
-    """
-    possible = list(choices) if not isinstance(choices, list) else choices
-    possible_lower = [s.lower() for s in possible]
-
-    # See if the phrase already exists
-    try:
-        i = possible_lower.index(s.lower())
-        return possible[i]
-    except ValueError:
-        pass
-
-    length = len(s)
-    for word in s.lower().split():
-        new = []
-
-        for p, pl in zip(possible, possible_lower):
-            if word in pl:
-                new.append(p)
-
-        possible = new
-
-        count = len(possible)
-        if count == 0:
-            return
-        elif count == 1:
-            return possible[0]
-
-        possible_lower = [s.lower() for s in possible]
-
-    return possible if return_possible and possible else None
-
-
-def human_join(items: list) -> str:
-    """Join a list of items in a human-readable representation."""
-    if len(items) > 2:
-        return ', '.join([str(s) for s in items[:-1]]) + f', and {items[-1]}'
-    elif len(items) == 2:
-        return f'{items[0]} and {items[1]}'
-    else:
-        return ', '.join([str(s) for s in items])
-
-
-def parse_cents(s: str) -> int:
-    """Parse a decimal number into cents.
-
-    Returns:
-        int
-
-    Raises:
-        ValueError
-
-    """
-    whole, rational = parse_decimal(s)
-    if rational >= 100:
-        raise ValueError('Cannot exceed decimal precision of 2 '
-                         '(over 99 cents)')
-    cents = whole * 100 + rational
-    return cents
-
-
-def parse_decimal(s: str, empty_allowed=False) -> tuple:
-    """Parse a decimal number into its whole and decimal parts.
-
-    Args:
-        s (str)
-        empty_allowed (bool): If False, a ValueError is thrown
-            if the string after cleaning is empty.
-
-    Returns:
-        Tuple[int, int]
-
-    Raises:
-        ValueError
-
-    """
-    s = s.replace(',', '').strip()
-    if not s:
-        raise ValueError('String is empty')
-    # Find the decimal point (and assert there aren't multiple points)
-    point = s.find('.')
-    if point == -1:
-        point = len(s)
-    elif s.count('.') > 1:
-        raise ValueError('Too many decimal points')
-
-    # Separate the whole and decimal part ("3", "14"),
-    whole, decimal = s[:point], s[point+1:]
-    whole = whole if whole else 0
-    decimal = decimal if decimal else 0
-
-    # Parse into integers and return them as a tuple
-    return int(whole), int(decimal)
-
-
-<<<<<<< HEAD
-def parse_dollars(s: str) -> decimal.Decimal:
-    """Parse a decimal number into Decimal."""
-    s = s.lstrip('$')
-    whole, rational = parse_decimal(s)
-    if rational >= 100:
-        raise ValueError('Cannot exceed decimal precision of 2 '
-                         '(over 99 cents)')
-    # Pad with trailing zeros
-    return decimal.Decimal(f'{whole}.{rational:<02d}')
-=======
-def parse_dollars(s: str, round_to_cent=True) -> decimal.Decimal:
-    """Parse a decimal number into Decimal.
-
-    This strips leading dollar signs before converting.
-
-    Args:
-        s (str)
-        round_to_cent (bool): If True, the returned decimal will be
-            rounded to the nearest cent.
-
-    Returns:
-        decimal.Decimal
-
-    Raises:
-        ValueError
-
-    """
-    s = s.lstrip('$')
-    try:
-        d = decimal.Decimal(s)
-    except decimal.InvalidOperation as e:
-        raise ValueError('Syntax error in dollar input') from e
-    return round_dollars(d) if round_to_cent else d
->>>>>>> 62726594
-
-
-def plural(s: str, n: int = 2, plural_version=None):
-    """Pluralize a word using general rules.
-    Reference:
-        https://www.grammarly.com/blog/plural-nouns/
-
-    """
-    if n == 1:
-        return s
-    elif plural_version is not None:
-        return plural_version
-
-    vowels = frozenset('aeiou')
-    fully_upper = s.isupper()
-    if fully_upper:
-        uppercases = [True for _ in s]
-    else:
-        uppercases = [c.isupper() for c in s]
-    caseless = s.lower()
-
-    suffix = 's'
-    if caseless.endswith(('s', 'ss', 'sh', 'ch', 'x', 'z', 'o')):
-        suffix = 'es'
-    # elif caseless.endswith(('f', 'fe')):
-    #     s = s[:-2] if caseless.endswith('fe') else s[:-1]
-    #     s += 've'
-    #     suffix = 's'
-    elif caseless.endswith('y'):
-        if caseless[-2] in vowels:
-            suffix = 's'
-        else:
-            s = s[:-1]
-            suffix = 'ies'
-    elif caseless.endswith('us'):
-        s = s[:-2]
-        suffix = 'i'
-    elif caseless.endswith('is'):
-        s = s[:-2]
-        suffix = 'es'
-    elif caseless.endswith('on'):
-        s = s[:-2]
-        suffix = 'a'
-
-    rough_join = s + suffix
-
-    uppercases.extend([True if fully_upper else False
-                       for _ in range(len(rough_join) - len(uppercases))])
-
-    chars = []
-    for c, uppercase in zip(rough_join, uppercases):
-        chars.append(c.upper() if uppercase else c)
-
-    return ''.join(chars)
-
-
-def round_dollars(d) -> decimal.Decimal:
-    """Round a number-like object to the nearest cent."""
-    cent = decimal.Decimal('0.01')
-    return decimal.Decimal(d).quantize(cent, rounding=decimal.ROUND_HALF_UP)
+import decimal
+
+__all__ = [
+    'case_preserving_replace', 'format_cents', 'format_date', 'format_dollars',
+    'format_weeks', 'fuzzy_match_word', 'human_join', 'parse_cents',
+    'parse_decimal', 'parse_dollars', 'plural', 'round_dollars'
+]
+
+
+def case_preserving_replace(text, target, replacement, count=None):
+    """A variant of str.replace that retains casing."""
+    i = text.find(target)
+    while i != -1 and (count is None or count > 0):
+        capitalized = [c.isupper() for c in text[i:i + len(target)]]
+        capitalized.extend([None for _ in range(
+            len(replacement) - len(capitalized))])
+        replacement = ''.join([
+            char.upper() if capital else char
+            for char, capital in zip(replacement, capitalized)
+        ])
+        text = text.replace(target, replacement, 1)
+        i = text.find(target)
+        if count is not None:
+            count -= 1
+    return text
+
+
+def format_cents(cents: int):
+    sign = '-' if cents < 0 else ''
+    return '{}${}.{:02d}'.format(sign, abs(cents) // 100, abs(cents) % 100)
+
+
+def format_date(week: int) -> str:
+    """Format a week or date as "Y1 M1 W1"."""
+    month = week // 4 % 12
+    year = week // 48
+    week %= 4
+
+    return f'Y{year + 1} M{month + 1} W{week + 1}'
+
+
+def format_dollars(dollars: decimal.Decimal):
+    dollars = round_dollars(dollars)
+    sign = '-' if dollars < 0 else ''
+    dollar_part = abs(int(dollars))
+    cent_part = abs(int(dollars % 1 * 100))
+    return '{}${}.{:02d}'.format(sign, dollar_part, cent_part)
+
+
+def format_weeks(weeks: int) -> str:
+    """Format a number of weeks into a human-readable string."""
+    if weeks == 0:
+        # NOTE: Unnecessary edge case but main purpose of this is a type check
+        return '0 weeks'
+
+    in_past = weeks < 0
+    years, weeks = divmod(weeks, 48)
+    months, weeks = divmod(weeks, 4)
+
+    s = []
+    if years:
+        s.append(f"{years:,} {plural('year', years)}")
+    if months:
+        s.append(f"{months:,} {plural('month', months)}")
+    if weeks or not s:
+        s.append(f"{weeks:,} {plural('week', weeks)}")
+
+    return human_join(s)
+
+
+def fuzzy_match_word(s: str, choices: list, return_possible=False) -> str:
+    """Matches a string to given choices by token (case-insensitive).
+
+    Args:
+        s (str)
+        choices (Iterable[str])
+        return_possible (bool): If this is True and there are multiple matches,
+            a list of those matches will be returned.
+
+    Returns:
+        None: Returned if there are multiple matches and
+              `return_possible` is False.
+        str
+        List[str]: Returned if there are multiple matches and
+                   `return_possible` is True.
+
+    """
+    possible = list(choices) if not isinstance(choices, list) else choices
+    possible_lower = [s.lower() for s in possible]
+
+    # See if the phrase already exists
+    try:
+        i = possible_lower.index(s.lower())
+        return possible[i]
+    except ValueError:
+        pass
+
+    length = len(s)
+    for word in s.lower().split():
+        new = []
+
+        for p, pl in zip(possible, possible_lower):
+            if word in pl:
+                new.append(p)
+
+        possible = new
+
+        count = len(possible)
+        if count == 0:
+            return
+        elif count == 1:
+            return possible[0]
+
+        possible_lower = [s.lower() for s in possible]
+
+    return possible if return_possible and possible else None
+
+
+def human_join(items: list) -> str:
+    """Join a list of items in a human-readable representation."""
+    if len(items) > 2:
+        return ', '.join([str(s) for s in items[:-1]]) + f', and {items[-1]}'
+    elif len(items) == 2:
+        return f'{items[0]} and {items[1]}'
+    else:
+        return ', '.join([str(s) for s in items])
+
+
+def parse_cents(s: str) -> int:
+    """Parse a decimal number into cents.
+
+    Returns:
+        int
+
+    Raises:
+        ValueError
+
+    """
+    whole, rational = parse_decimal(s)
+    if rational >= 100:
+        raise ValueError('Cannot exceed decimal precision of 2 '
+                         '(over 99 cents)')
+    cents = whole * 100 + rational
+    return cents
+
+
+def parse_decimal(s: str, empty_allowed=False) -> tuple:
+    """Parse a decimal number into its whole and decimal parts.
+
+    Args:
+        s (str)
+        empty_allowed (bool): If False, a ValueError is thrown
+            if the string after cleaning is empty.
+
+    Returns:
+        Tuple[int, int]
+
+    Raises:
+        ValueError
+
+    """
+    s = s.replace(',', '').strip()
+    if not s:
+        raise ValueError('String is empty')
+    # Find the decimal point (and assert there aren't multiple points)
+    point = s.find('.')
+    if point == -1:
+        point = len(s)
+    elif s.count('.') > 1:
+        raise ValueError('Too many decimal points')
+
+    # Separate the whole and decimal part ("3", "14"),
+    whole, decimal = s[:point], s[point+1:]
+    whole = whole if whole else 0
+    decimal = decimal if decimal else 0
+
+    # Parse into integers and return them as a tuple
+    return int(whole), int(decimal)
+
+
+def parse_dollars(s: str, round_to_cent=True) -> decimal.Decimal:
+    """Parse a decimal number into Decimal.
+
+    This strips leading dollar signs before converting.
+
+    Args:
+        s (str)
+        round_to_cent (bool): If True, the returned decimal will be
+            rounded to the nearest cent.
+
+    Returns:
+        decimal.Decimal
+
+    Raises:
+        ValueError
+
+    """
+    s = s.lstrip('$')
+    try:
+        d = decimal.Decimal(s)
+    except decimal.InvalidOperation as e:
+        raise ValueError('Syntax error in dollar input') from e
+    return round_dollars(d) if round_to_cent else d
+
+
+def plural(s: str, n: int = 2, plural_version=None):
+    """Pluralize a word using general rules.
+    Reference:
+        https://www.grammarly.com/blog/plural-nouns/
+
+    """
+    if n == 1:
+        return s
+    elif plural_version is not None:
+        return plural_version
+
+    vowels = frozenset('aeiou')
+    fully_upper = s.isupper()
+    if fully_upper:
+        uppercases = [True for _ in s]
+    else:
+        uppercases = [c.isupper() for c in s]
+    caseless = s.lower()
+
+    suffix = 's'
+    if caseless.endswith(('s', 'ss', 'sh', 'ch', 'x', 'z', 'o')):
+        suffix = 'es'
+    # elif caseless.endswith(('f', 'fe')):
+    #     s = s[:-2] if caseless.endswith('fe') else s[:-1]
+    #     s += 've'
+    #     suffix = 's'
+    elif caseless.endswith('y'):
+        if caseless[-2] in vowels:
+            suffix = 's'
+        else:
+            s = s[:-1]
+            suffix = 'ies'
+    elif caseless.endswith('us'):
+        s = s[:-2]
+        suffix = 'i'
+    elif caseless.endswith('is'):
+        s = s[:-2]
+        suffix = 'es'
+    elif caseless.endswith('on'):
+        s = s[:-2]
+        suffix = 'a'
+
+    rough_join = s + suffix
+
+    uppercases.extend([True if fully_upper else False
+                       for _ in range(len(rough_join) - len(uppercases))])
+
+    chars = []
+    for c, uppercase in zip(rough_join, uppercases):
+        chars.append(c.upper() if uppercase else c)
+
+    return ''.join(chars)
+
+
+def round_dollars(d) -> decimal.Decimal:
+    """Round a number-like object to the nearest cent."""
+    cent = decimal.Decimal('0.01')
+    return decimal.Decimal(d).quantize(cent, rounding=decimal.ROUND_HALF_UP)